--- conflicted
+++ resolved
@@ -112,11 +112,7 @@
 
 
 # criterion = nn.CrossEntropyLoss(label_smoothing=0.1)
-<<<<<<< HEAD
-criterion = nn.BCEWithLogitsLoss(pos_weight=999)
-=======
-criterion = nn.BCEWithLogitsLoss(pos_weight=999.)
->>>>>>> 6e3f5989
+criterion = nn.BCEWithLogitsLoss()
 
 model_name = "i{}_k_{}_d{}_n{}_o{}_e{}_f{}".format(args.size, args.kernel_size, args.dim,
                                                    args.nb_layers, args.order, args.order_expand, args.ffw_expand)

--- conflicted
+++ resolved
@@ -43,23 +43,19 @@
                 on_step=True,
                 on_epoch=True,
             )
-        # self.train_metrics.update(pred, label)
+        self.train_metrics.update(pred, label)
         return loss
 
     def on_train_epoch_end(self):
-<<<<<<< HEAD
-        pass
-=======
->>>>>>> d8e0eb03
-        # metrics = self.train_metrics.compute()
-        # for metric_name, metric_value in metrics.items():
-        #     self.log(
-        #         f"train/{metric_name}",
-        #         metric_value,
-        #         sync_dist=True,
-        #         on_step=False,
-        #         on_epoch=True,
-        #     )
+        metrics = self.train_metrics.compute()
+        for metric_name, metric_value in metrics.items():
+            self.log(
+                f"train/{metric_name}",
+                metric_value,
+                sync_dist=True,
+                on_step=False,
+                on_epoch=True,
+            )
 
     def validation_step(self, batch, batch_idx):
         img, label = batch
